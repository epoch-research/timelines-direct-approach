--- conflicted
+++ resolved
@@ -9,12 +9,6 @@
 import time
 from concurrent.futures import ProcessPoolExecutor
 from concurrent.futures.process import BrokenProcessPool
-<<<<<<< HEAD
-from typing import Literal
-from typing import Dict, List, Union
-=======
-from typing import Literal, Dict, List, Union
->>>>>>> 6b2a889c
 from typing_extensions import TypedDict
 
 import matplotlib
